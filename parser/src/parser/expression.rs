// Copyright (C) 2019-2021 Aleo Systems Inc.
// This file is part of the Leo library.

// The Leo library is free software: you can redistribute it and/or modify
// it under the terms of the GNU General Public License as published by
// the Free Software Foundation, either version 3 of the License, or
// (at your option) any later version.

// The Leo library is distributed in the hope that it will be useful,
// but WITHOUT ANY WARRANTY; without even the implied warranty of
// MERCHANTABILITY or FITNESS FOR A PARTICULAR PURPOSE. See the
// GNU General Public License for more details.

// You should have received a copy of the GNU General Public License
// along with the Leo library. If not, see <https://www.gnu.org/licenses/>.

use super::*;

const INT_TYPES: &[Token] = &[
    Token::I8,
    Token::I16,
    Token::I32,
    Token::I64,
    Token::I128,
    Token::U8,
    Token::U16,
    Token::U32,
    Token::U64,
    Token::U128,
    Token::Field,
    Token::Group,
];

impl ParserContext {
    ///
    /// Returns an [`Expression`] AST node if the next token is an expression.
    /// Includes circuit init expressions.
    ///
    pub fn parse_expression(&mut self) -> SyntaxResult<Expression> {
        // Store current parser state.
        let prior_fuzzy_state = self.fuzzy_struct_state;

        // Allow circuit init expressions.
        self.fuzzy_struct_state = false;

        // Parse expression.
        let result = self.parse_conditional_expression();

        // Restore prior parser state.
        self.fuzzy_struct_state = prior_fuzzy_state;

        result
    }

    ///
    /// Returns an [`Expression`] AST node if the next tokens represent
    /// a ternary expression. May or may not include circuit init expressions.
    ///
    /// Otherwise, tries to parse the next token using [`parse_disjunctive_expression`].
    ///
    pub fn parse_conditional_expression(&mut self) -> SyntaxResult<Expression> {
        // Try to parse the next expression. Try BinaryOperation::Or.
        let mut expr = self.parse_disjunctive_expression()?;

        // Parse the rest of the ternary expression.
        if self.eat(Token::Question).is_some() {
            let if_true = self.parse_expression()?;
            self.expect(Token::Colon)?;
            let if_false = self.parse_conditional_expression()?;
            expr = Expression::Ternary(TernaryExpression {
                span: expr.span() + if_false.span(),
                condition: Box::new(expr),
                if_true: Box::new(if_true),
                if_false: Box::new(if_false),
            });
        }
        Ok(expr)
    }

    ///
    /// Returns an [`Expression`] AST node if the next tokens represent
    /// a binary or expression.
    ///
    /// Otherwise, tries to parse the next token using [`parse_conjunctive_expression`].
    ///
    pub fn parse_disjunctive_expression(&mut self) -> SyntaxResult<Expression> {
        let mut expr = self.parse_conjunctive_expression()?;
        while self.eat(Token::Or).is_some() {
            let right = self.parse_conjunctive_expression()?;
            expr = Expression::Binary(BinaryExpression {
                span: expr.span() + right.span(),
                op: BinaryOperation::Or,
                left: Box::new(expr),
                right: Box::new(right),
            })
        }
        Ok(expr)
    }

    ///
    /// Returns an [`Expression`] AST node if the next tokens represent a
    /// binary and expression.
    ///
    /// Otherwise, tries to parse the next token using [`parse_bit_or_expression`].
    ///
    pub fn parse_conjunctive_expression(&mut self) -> SyntaxResult<Expression> {
        let mut expr = self.parse_equality_expression()?;
        while self.eat(Token::And).is_some() {
            let right = self.parse_equality_expression()?;
            expr = Expression::Binary(BinaryExpression {
                span: expr.span() + right.span(),
                op: BinaryOperation::And,
                left: Box::new(expr),
                right: Box::new(right),
            })
        }
        Ok(expr)
    }

    ///
    /// Returns an [`Expression`] AST node if the next tokens represent a
    /// binary bitwise or expression.
    ///
    /// Otherwise, tries to parse the next token using [`parse_bit_xor_expression`].
    ///
    // pub fn parse_bit_or_expression(&mut self) -> SyntaxResult<Expression> {
    //     let mut expr = self.parse_bit_xor_expression()?;
    //     while self.eat(Token::BitOr).is_some() {
    //         let right = self.parse_bit_xor_expression()?;
    //         expr = Expression::Binary(BinaryExpression {
    //             span: expr.span() + right.span(),
    //             op: BinaryOperation::BitOr,
    //             left: Box::new(expr),
    //             right: Box::new(right),
    //         })
    //     }
    //     Ok(expr)
    // }

    ///
    /// Returns an [`Expression`] AST node if the next tokens represent a
    /// binary bitwise xor expression.
    ///
    /// Otherwise, tries to parse the next token using [`parse_bit_and_expression`].
    ///
    // pub fn parse_bit_xor_expression(&mut self) -> SyntaxResult<Expression> {
    //     let mut expr = self.parse_bit_and_expression()?;
    //     while self.eat(Token::BitXor).is_some() {
    //         let right = self.parse_bit_and_expression()?;
    //         expr = Expression::Binary(BinaryExpression {
    //             span: expr.span() + right.span(),
    //             op: BinaryOperation::BitXor,
    //             left: Box::new(expr),
    //             right: Box::new(right),
    //         })
    //     }
    //     Ok(expr)
    // }

    ///
    /// Returns an [`Expression`] AST node if the next tokens represent a
    /// binary bitwise and expression.
    ///
    /// Otherwise, tries to parse the next token using [`parse_equality_expression`].
    ///
    // pub fn parse_bit_and_expression(&mut self) -> SyntaxResult<Expression> {
    //     let mut expr = self.parse_equality_expression()?;
    //     while self.eat(Token::BitAnd).is_some() {
    //         let right = self.parse_equality_expression()?;
    //         expr = Expression::Binary(BinaryExpression {
    //             span: expr.span() + right.span(),
    //             op: BinaryOperation::BitAnd,
    //             left: Box::new(expr),
    //             right: Box::new(right),
    //         })
    //     }
    //     Ok(expr)
    // }

    ///
    /// Returns an [`Expression`] AST node if the next tokens represent a
    /// binary equals or not equals expression.
    ///
    /// Otherwise, tries to parse the next token using [`parse_ordering_expression`].
    ///
    pub fn parse_equality_expression(&mut self) -> SyntaxResult<Expression> {
        let mut expr = self.parse_ordering_expression()?;
        while let Some(SpannedToken { token: op, .. }) = self.eat_any(&[Token::Eq, Token::NotEq]) {
            let right = self.parse_ordering_expression()?;
            expr = Expression::Binary(BinaryExpression {
                span: expr.span() + right.span(),
                op: match op {
                    Token::Eq => BinaryOperation::Eq,
                    Token::NotEq => BinaryOperation::Ne,
                    _ => unimplemented!(),
                },
                left: Box::new(expr),
                right: Box::new(right),
            })
        }
        Ok(expr)
    }

    ///
    /// Returns an [`Expression`] AST node if the next tokens represent a
    /// binary relational expression: less than, less than or equals, greater than, greater than or equals.
    ///
    /// Otherwise, tries to parse the next token using [`parse_shift_expression`].
    ///    
    pub fn parse_ordering_expression(&mut self) -> SyntaxResult<Expression> {
        let mut expr = self.parse_additive_expression()?;
        while let Some(SpannedToken { token: op, .. }) = self.eat_any(&[Token::Lt, Token::LtEq, Token::Gt, Token::GtEq])
        {
            let right = self.parse_additive_expression()?;
            expr = Expression::Binary(BinaryExpression {
                span: expr.span() + right.span(),
                op: match op {
                    Token::Lt => BinaryOperation::Lt,
                    Token::LtEq => BinaryOperation::Le,
                    Token::Gt => BinaryOperation::Gt,
                    Token::GtEq => BinaryOperation::Ge,
                    _ => unimplemented!(),
                },
                left: Box::new(expr),
                right: Box::new(right),
            })
        }
        Ok(expr)
    }

    ///
    /// Returns an [`Expression`] AST node if the next tokens represent a
    /// binary shift expression.
    ///
    /// Otherwise, tries to parse the next token using [`parse_additive_expression`].
    ///
    // pub fn parse_shift_expression(&mut self) -> SyntaxResult<Expression> {
    //     let mut expr = self.parse_additive_expression()?;
    //     while let Some(SpannedToken { token: op, .. }) = self.eat_any(&[Token::Shl, Token::Shr, Token::ShrSigned]) {
    //         let right = self.parse_additive_expression()?;
    //         expr = Expression::Binary(BinaryExpression {
    //             span: expr.span() + right.span(),
    //             op: match op {
    //                 Token::Shl => BinaryOperation::Shl,
    //                 Token::Shr => BinaryOperation::Shr,
    //                 Token::ShrSigned => BinaryOperation::ShrSigned,
    //                 _ => unimplemented!(),
    //             },
    //             left: Box::new(expr),
    //             right: Box::new(right),
    //         })
    //     }
    //     Ok(expr)
    // }

    ///
    /// Returns an [`Expression`] AST node if the next tokens represent a
    /// binary addition or subtraction expression.
    ///
    /// Otherwise, tries to parse the next token using [`parse_mul_div_pow_expression`].
    ///
    pub fn parse_additive_expression(&mut self) -> SyntaxResult<Expression> {
        let mut expr = self.parse_multiplicative_expression()?;
        while let Some(SpannedToken { token: op, .. }) = self.eat_any(&[Token::Add, Token::Minus]) {
            let right = self.parse_multiplicative_expression()?;
            expr = Expression::Binary(BinaryExpression {
                span: expr.span() + right.span(),
                op: match op {
                    Token::Add => BinaryOperation::Add,
                    Token::Minus => BinaryOperation::Sub,
                    _ => unimplemented!(),
                },
                left: Box::new(expr),
                right: Box::new(right),
            })
        }
        Ok(expr)
    }

    ///
    /// Returns an [`Expression`] AST node if the next tokens represent a
    /// binary multiplication, division, or modulus expression.
    ///
    /// Otherwise, tries to parse the next token using [`parse_exponential_expression`].
    ///
    pub fn parse_multiplicative_expression(&mut self) -> SyntaxResult<Expression> {
        let mut expr = self.parse_exponential_expression()?;
        while let Some(SpannedToken { token: op, .. }) = self.eat_any(&[Token::Mul, Token::Div]) {
            let right = self.parse_exponential_expression()?;
            expr = Expression::Binary(BinaryExpression {
                span: expr.span() + right.span(),
                op: match op {
                    Token::Mul => BinaryOperation::Mul,
                    Token::Div => BinaryOperation::Div,
                    // Token::Mod => BinaryOperation::Mod,
                    _ => unimplemented!(),
                },
                left: Box::new(expr),
                right: Box::new(right),
            })
        }
        Ok(expr)
    }

    ///
    /// Returns an [`Expression`] AST node if the next tokens represent a
    /// binary exponentiation expression.
    ///
    /// Otherwise, tries to parse the next token using [`parse_cast_expression`].
    ///
<<<<<<< HEAD
    pub fn parse_exponential_expression(&mut self) -> SyntaxResult<Expression> {
        let mut exprs = vec![];
        exprs.push(self.parse_cast_expression()?);
=======
    pub fn parse_exp_expression(&mut self) -> SyntaxResult<Expression> {
        let mut exprs = vec![self.parse_cast_expression()?];

>>>>>>> 9bc53eb5
        while self.eat(Token::Exp).is_some() {
            exprs.push(self.parse_cast_expression()?);
        }
        let mut expr = exprs.remove(exprs.len() - 1);
        while !exprs.is_empty() {
            let sub_expr = exprs.remove(exprs.len() - 1);
            expr = Expression::Binary(BinaryExpression {
                span: expr.span() + sub_expr.span(),
                op: BinaryOperation::Pow,
                left: Box::new(sub_expr),
                right: Box::new(expr),
            })
        }
        Ok(expr)
    }

    ///
    /// Returns an [`Expression`] AST node if the next tokens represent a
    /// type cast expression.
    ///
    /// Otherwise, tries to parse the next token using [`parse_unary_expression`].
    ///
    pub fn parse_cast_expression(&mut self) -> SyntaxResult<Expression> {
        let mut expr = self.parse_unary_expression()?;
        while self.eat(Token::As).is_some() {
            let (type_, type_span) = self.parse_type()?;
            expr = Expression::Cast(CastExpression {
                span: expr.span() + &type_span,
                inner: Box::new(expr),
                target_type: type_,
            })
        }
        Ok(expr)
    }

    ///
    /// Returns an [`Expression`] AST node if the next tokens represent a
    /// unary not, negate, or bitwise not expression.
    ///
    /// Otherwise, tries to parse the next token using [`parse_postfix_expression`].
    ///
    pub fn parse_unary_expression(&mut self) -> SyntaxResult<Expression> {
<<<<<<< HEAD
        let mut ops = vec![];
        while let Some(token) = self.eat_any(&[Token::Not, Token::Minus]) {
=======
        let mut ops = Vec::new();
        while let Some(token) = self.eat_any(&[Token::Not, Token::Minus, Token::BitNot]) {
>>>>>>> 9bc53eb5
            ops.push(token);
        }
        let mut inner = self.parse_postfix_expression()?;
        for op in ops.into_iter().rev() {
            let operation = match op.token {
                Token::Not => UnaryOperation::Not,
                Token::Minus => UnaryOperation::Negate,
                // Token::BitNot => UnaryOperation::BitNot,
                _ => unimplemented!(),
            };
            // hack for const signed integer overflow issues
            if matches!(operation, UnaryOperation::Negate) {
                if let Expression::Value(ValueExpression::Integer(type_, value, span)) = inner {
                    inner = Expression::Value(ValueExpression::Integer(type_, format!("-{}", value), &op.span + &span));
                    continue;
                } else if let Expression::Value(ValueExpression::Implicit(value, span)) = inner {
                    inner = Expression::Value(ValueExpression::Implicit(format!("-{}", value), &op.span + &span));
                    continue;
                }
            }
            inner = Expression::Unary(UnaryExpression {
                span: &op.span + inner.span(),
                op: operation,
                inner: Box::new(inner),
            });
        }
        Ok(inner)
    }

    ///
    /// Returns an [`Expression`] AST node if the next tokens represent an
    /// array access, circuit member access, function call, or static function call expression.
    ///
    /// Otherwise, tries to parse the next token using [`parse_primary_expression`].
    ///
    pub fn parse_postfix_expression(&mut self) -> SyntaxResult<Expression> {
        let mut expr = self.parse_primary_expression()?;
        while let Some(token) = self.eat_any(&[Token::LeftSquare, Token::Dot, Token::LeftParen, Token::DoubleColon]) {
            match token.token {
                Token::LeftSquare => {
                    if self.eat(Token::DotDot).is_some() {
                        let right = if self.peek()?.token != Token::RightSquare {
                            Some(Box::new(self.parse_expression()?))
                        } else {
                            None
                        };

                        let end = self.expect(Token::RightSquare)?;
                        expr = Expression::ArrayRangeAccess(ArrayRangeAccessExpression {
                            span: expr.span() + &end,
                            array: Box::new(expr),
                            left: None,
                            right,
                        });
                        continue;
                    }

                    let left = self.parse_expression()?;
                    if self.eat(Token::DotDot).is_some() {
                        let right = if self.peek()?.token != Token::RightSquare {
                            Some(Box::new(self.parse_expression()?))
                        } else {
                            None
                        };

                        let end = self.expect(Token::RightSquare)?;
                        expr = Expression::ArrayRangeAccess(ArrayRangeAccessExpression {
                            span: expr.span() + &end,
                            array: Box::new(expr),
                            left: Some(Box::new(left)),
                            right,
                        });
                    } else {
                        let end = self.expect(Token::RightSquare)?;
                        expr = Expression::ArrayAccess(ArrayAccessExpression {
                            span: expr.span() + &end,
                            array: Box::new(expr),
                            index: Box::new(left),
                        });
                    }
                }
                Token::Dot => {
                    if let Some(ident) = self.eat_identifier() {
                        expr = Expression::CircuitMemberAccess(CircuitMemberAccessExpression {
                            span: expr.span() + &ident.span,
                            circuit: Box::new(expr),
                            name: ident,
                        });
                    } else if let Some((num, span)) = self.eat_int() {
                        expr = Expression::TupleAccess(TupleAccessExpression {
                            span: expr.span() + &span,
                            tuple: Box::new(expr),
                            index: num,
                        });
                    } else {
                        let next = self.peek()?;
                        return Err(SyntaxError::unexpected_str(&next.token, "int or ident", &next.span));
                    }
                }
                Token::LeftParen => {
                    let mut arguments = Vec::new();
                    let end_span;
                    loop {
                        let end = self.eat(Token::RightParen);
                        if let Some(end) = end {
                            end_span = end.span;
                            break;
                        }
                        arguments.push(self.parse_expression()?);
                        if self.eat(Token::Comma).is_none() {
                            end_span = self.expect(Token::RightParen)?;
                            break;
                        }
                    }
                    expr = Expression::Call(CallExpression {
                        span: expr.span() + &end_span,
                        function: Box::new(expr),
                        arguments,
                    });
                }
                Token::DoubleColon => {
                    let ident = self.expect_ident()?;
                    expr = Expression::CircuitStaticFunctionAccess(CircuitStaticFunctionAccessExpression {
                        span: expr.span() + &ident.span,
                        circuit: Box::new(expr),
                        name: ident,
                    });
                }
                _ => unimplemented!(),
            }
        }
        Ok(expr)
    }

    ///
    /// Returns a [`SpreadOrExpression`] AST node if the next tokens represent an
    /// spread or expression.
    ///
    /// This method should only be called in the context of an array access expression.
    ///
    pub fn parse_spread_or_expression(&mut self) -> SyntaxResult<SpreadOrExpression> {
        Ok(if self.eat(Token::DotDotDot).is_some() {
            SpreadOrExpression::Spread(self.parse_expression()?)
        } else {
            SpreadOrExpression::Expression(self.parse_expression()?)
        })
    }

    ///
    /// Returns an [`Expression`] AST node if the next tokens represent an
    /// circuit initialization expression.
    ///
    pub fn parse_circuit_expression(&mut self, identifier: Identifier) -> SyntaxResult<Expression> {
        self.expect(Token::LeftCurly)?;
        let mut members = Vec::new();
        let end_span;
        loop {
            if let Some(end) = self.eat(Token::RightCurly) {
                end_span = end.span;
                break;
            }
            let name = self.expect_ident()?;
            if self.eat(Token::Colon).is_some() {
                let expression = self.parse_expression()?;
                members.push(CircuitImpliedVariableDefinition {
                    identifier: name,
                    expression: Some(expression),
                });
            } else {
                members.push(CircuitImpliedVariableDefinition {
                    identifier: name.clone(),
                    expression: None,
                });
            }
            if self.eat(Token::Comma).is_none() {
                end_span = self.expect(Token::RightCurly)?;
                break;
            }
        }
        Ok(Expression::CircuitInit(CircuitInitExpression {
            span: &identifier.span + &end_span,
            name: identifier,
            members,
        }))
    }

    ///
    /// Returns an [`Expression`] AST node if the next tokens represent an
    /// tuple initialization expression.
    ///
    pub fn parse_tuple_expression(&mut self, span: &Span) -> SyntaxResult<Expression> {
        if let Some((left, right, span)) = self.eat_group_partial() {
            return Ok(Expression::Value(ValueExpression::Group(Box::new(GroupValue::Tuple(
                GroupTuple {
                    span,
                    x: left,
                    y: right,
                },
            )))));
        }
        let mut args = vec![];
        let end_span;
        loop {
            let end = self.eat(Token::RightParen);
            if let Some(end) = end {
                end_span = end.span;
                break;
            }
            let expr = self.parse_expression()?;
            args.push(expr);
            if self.eat(Token::Comma).is_none() {
                end_span = self.expect(Token::RightParen)?;
                break;
            }
        }
        if args.len() == 1 {
            Ok(args.remove(0))
        } else {
            Ok(Expression::TupleInit(TupleInitExpression {
                span: span + &end_span,
                elements: args,
            }))
        }
    }

    ///
    /// Returns an [`Expression`] AST node if the next tokens represent an
    /// array initialization expression.
    ///
    pub fn parse_array_expression(&mut self, span: &Span) -> SyntaxResult<Expression> {
        if let Some(end) = self.eat(Token::RightSquare) {
            return Ok(Expression::ArrayInline(ArrayInlineExpression {
                elements: vec![],
                span: span + &end.span,
            }));
        }
        let first = self.parse_spread_or_expression()?;
        if self.eat(Token::Semicolon).is_some() {
            let dimensions = self.parse_array_dimensions()?;
            let end = self.expect(Token::RightSquare)?;
            let first = match first {
                SpreadOrExpression::Spread(first) => {
                    let span = span + first.span();
                    return Err(SyntaxError::spread_in_array_init(&span));
                }
                SpreadOrExpression::Expression(x) => x,
            };
            Ok(Expression::ArrayInit(ArrayInitExpression {
                span: span + &end,
                element: Box::new(first),
                dimensions,
            }))
        } else {
            let end_span;
            let mut elements = vec![first];
            loop {
                if let Some(token) = self.eat(Token::RightSquare) {
                    end_span = token.span;
                    break;
                }
                if elements.len() == 1 {
                    self.expect(Token::Comma)?;
                }
                elements.push(self.parse_spread_or_expression()?);
                if self.eat(Token::Comma).is_none() {
                    end_span = self.expect(Token::RightSquare)?;
                    break;
                }
            }
            Ok(Expression::ArrayInline(ArrayInlineExpression {
                elements,
                span: span + &end_span,
            }))
        }
    }

    ///
    /// Returns an [`Expression`] AST node if the next token is a primary expression:
    /// - Literals: field, group, unsigned integer, signed integer, boolean, address
    /// - Aggregate types: array, tuple
    /// - Identifiers: variables, keywords
    /// - self
    ///
    /// Returns an expression error if the token cannot be matched.
    ///
    pub fn parse_primary_expression(&mut self) -> SyntaxResult<Expression> {
        let SpannedToken { token, span } = self.expect_any()?;
        Ok(match token {
            Token::Int(value) => {
                let type_ = self.eat_any(INT_TYPES);
                match type_ {
                    Some(SpannedToken {
                        token: Token::Field,
                        span: type_span,
                    }) => Expression::Value(ValueExpression::Field(value, span + type_span)),
                    Some(SpannedToken {
                        token: Token::Group,
                        span: type_span,
                    }) => Expression::Value(ValueExpression::Group(Box::new(GroupValue::Single(
                        value,
                        span + type_span,
                    )))),
                    Some(SpannedToken { token, span: type_span }) => Expression::Value(ValueExpression::Integer(
                        Self::token_to_int_type(token).expect("unknown int type token"),
                        value,
                        span + type_span,
                    )),
                    None => Expression::Value(ValueExpression::Implicit(value, span)),
                }
            }
            Token::True => Expression::Value(ValueExpression::Boolean("true".to_string(), span)),
            Token::False => Expression::Value(ValueExpression::Boolean("false".to_string(), span)),
            Token::AddressLit(value) => Expression::Value(ValueExpression::Address(value, span)),
            Token::Address => {
                self.expect(Token::LeftParen)?;
                let value = self.expect_any()?;
                let value = if let SpannedToken {
                    token: Token::AddressLit(value),
                    ..
                } = value
                {
                    value
                } else {
                    return Err(SyntaxError::unexpected_str(&value.token, "address", &value.span));
                };

                let end = self.expect(Token::RightParen)?;
                Expression::Value(ValueExpression::Address(value, span + end))
            }
<<<<<<< HEAD
            Token::LeftParen => self.parse_tuple_expression(&span)?,
            Token::LeftSquare => self.parse_array_expression(&span)?,
=======
            Token::LeftParen => {
                if let Some((left, right, span)) = self.eat_group_partial() {
                    return Ok(Expression::Value(ValueExpression::Group(Box::new(GroupValue::Tuple(
                        GroupTuple {
                            span,
                            x: left,
                            y: right,
                        },
                    )))));
                }
                let mut args = Vec::new();
                let end_span;
                loop {
                    let end = self.eat(Token::RightParen);
                    if let Some(end) = end {
                        end_span = end.span;
                        break;
                    }
                    let expr = self.parse_expression()?;
                    args.push(expr);
                    if self.eat(Token::Comma).is_none() {
                        end_span = self.expect(Token::RightParen)?;
                        break;
                    }
                }
                if args.len() == 1 {
                    args.remove(0)
                } else {
                    Expression::TupleInit(TupleInitExpression {
                        span: span + end_span,
                        elements: args,
                    })
                }
            }
            Token::LeftSquare => {
                if let Some(end) = self.eat(Token::RightSquare) {
                    return Ok(Expression::ArrayInline(ArrayInlineExpression {
                        elements: Vec::new(),
                        span: span + end.span,
                    }));
                }
                let first = self.parse_spread_or_expression()?;
                if self.eat(Token::Semicolon).is_some() {
                    let dimensions = self.parse_array_dimensions()?;
                    let end = self.expect(Token::RightSquare)?;
                    let first = match first {
                        SpreadOrExpression::Spread(first) => {
                            let span = &span + first.span();
                            return Err(SyntaxError::spread_in_array_init(&span));
                        }
                        SpreadOrExpression::Expression(x) => x,
                    };
                    Expression::ArrayInit(ArrayInitExpression {
                        span: span + end,
                        element: Box::new(first),
                        dimensions,
                    })
                } else {
                    let end_span;
                    let mut elements = vec![first];
                    loop {
                        if let Some(token) = self.eat(Token::RightSquare) {
                            end_span = token.span;
                            break;
                        }
                        if elements.len() == 1 {
                            self.expect(Token::Comma)?;
                        }
                        elements.push(self.parse_spread_or_expression()?);
                        if self.eat(Token::Comma).is_none() {
                            end_span = self.expect(Token::RightSquare)?;
                            break;
                        }
                    }
                    Expression::ArrayInline(ArrayInlineExpression {
                        elements,
                        span: span + end_span,
                    })
                }
            }
>>>>>>> 9bc53eb5
            Token::Ident(name) => {
                let ident = Identifier { name, span };
                if !self.fuzzy_struct_state && self.peek()?.token == Token::LeftCurly {
                    self.parse_circuit_expression(ident)?
                } else {
                    Expression::Identifier(ident)
                }
            }
            Token::BigSelf => {
                let ident = Identifier {
                    name: token.to_string(),
                    span,
                };
                if !self.fuzzy_struct_state && self.peek()?.token == Token::LeftCurly {
                    self.parse_circuit_expression(ident)?
                } else {
                    Expression::Identifier(ident)
                }
            }
            Token::Input | Token::LittleSelf => {
                let ident = Identifier {
                    name: token.to_string(),
                    span,
                };
                Expression::Identifier(ident)
            }
            token => {
                return Err(SyntaxError::unexpected_str(&token, "expression", &span));
            }
        })
    }
}<|MERGE_RESOLUTION|>--- conflicted
+++ resolved
@@ -308,15 +308,9 @@
     ///
     /// Otherwise, tries to parse the next token using [`parse_cast_expression`].
     ///
-<<<<<<< HEAD
     pub fn parse_exponential_expression(&mut self) -> SyntaxResult<Expression> {
-        let mut exprs = vec![];
+        let mut exprs = vec![self.parse_cast_expression()?];
         exprs.push(self.parse_cast_expression()?);
-=======
-    pub fn parse_exp_expression(&mut self) -> SyntaxResult<Expression> {
-        let mut exprs = vec![self.parse_cast_expression()?];
-
->>>>>>> 9bc53eb5
         while self.eat(Token::Exp).is_some() {
             exprs.push(self.parse_cast_expression()?);
         }
@@ -359,13 +353,8 @@
     /// Otherwise, tries to parse the next token using [`parse_postfix_expression`].
     ///
     pub fn parse_unary_expression(&mut self) -> SyntaxResult<Expression> {
-<<<<<<< HEAD
-        let mut ops = vec![];
+        let mut ops = Vec::new();
         while let Some(token) = self.eat_any(&[Token::Not, Token::Minus]) {
-=======
-        let mut ops = Vec::new();
-        while let Some(token) = self.eat_any(&[Token::Not, Token::Minus, Token::BitNot]) {
->>>>>>> 9bc53eb5
             ops.push(token);
         }
         let mut inner = self.parse_postfix_expression()?;
@@ -566,7 +555,7 @@
                 },
             )))));
         }
-        let mut args = vec![];
+        let mut args = Vec::new();
         let end_span;
         loop {
             let end = self.eat(Token::RightParen);
@@ -598,7 +587,7 @@
     pub fn parse_array_expression(&mut self, span: &Span) -> SyntaxResult<Expression> {
         if let Some(end) = self.eat(Token::RightSquare) {
             return Ok(Expression::ArrayInline(ArrayInlineExpression {
-                elements: vec![],
+                elements: Vec::new(),
                 span: span + &end.span,
             }));
         }
@@ -695,91 +684,8 @@
                 let end = self.expect(Token::RightParen)?;
                 Expression::Value(ValueExpression::Address(value, span + end))
             }
-<<<<<<< HEAD
             Token::LeftParen => self.parse_tuple_expression(&span)?,
             Token::LeftSquare => self.parse_array_expression(&span)?,
-=======
-            Token::LeftParen => {
-                if let Some((left, right, span)) = self.eat_group_partial() {
-                    return Ok(Expression::Value(ValueExpression::Group(Box::new(GroupValue::Tuple(
-                        GroupTuple {
-                            span,
-                            x: left,
-                            y: right,
-                        },
-                    )))));
-                }
-                let mut args = Vec::new();
-                let end_span;
-                loop {
-                    let end = self.eat(Token::RightParen);
-                    if let Some(end) = end {
-                        end_span = end.span;
-                        break;
-                    }
-                    let expr = self.parse_expression()?;
-                    args.push(expr);
-                    if self.eat(Token::Comma).is_none() {
-                        end_span = self.expect(Token::RightParen)?;
-                        break;
-                    }
-                }
-                if args.len() == 1 {
-                    args.remove(0)
-                } else {
-                    Expression::TupleInit(TupleInitExpression {
-                        span: span + end_span,
-                        elements: args,
-                    })
-                }
-            }
-            Token::LeftSquare => {
-                if let Some(end) = self.eat(Token::RightSquare) {
-                    return Ok(Expression::ArrayInline(ArrayInlineExpression {
-                        elements: Vec::new(),
-                        span: span + end.span,
-                    }));
-                }
-                let first = self.parse_spread_or_expression()?;
-                if self.eat(Token::Semicolon).is_some() {
-                    let dimensions = self.parse_array_dimensions()?;
-                    let end = self.expect(Token::RightSquare)?;
-                    let first = match first {
-                        SpreadOrExpression::Spread(first) => {
-                            let span = &span + first.span();
-                            return Err(SyntaxError::spread_in_array_init(&span));
-                        }
-                        SpreadOrExpression::Expression(x) => x,
-                    };
-                    Expression::ArrayInit(ArrayInitExpression {
-                        span: span + end,
-                        element: Box::new(first),
-                        dimensions,
-                    })
-                } else {
-                    let end_span;
-                    let mut elements = vec![first];
-                    loop {
-                        if let Some(token) = self.eat(Token::RightSquare) {
-                            end_span = token.span;
-                            break;
-                        }
-                        if elements.len() == 1 {
-                            self.expect(Token::Comma)?;
-                        }
-                        elements.push(self.parse_spread_or_expression()?);
-                        if self.eat(Token::Comma).is_none() {
-                            end_span = self.expect(Token::RightSquare)?;
-                            break;
-                        }
-                    }
-                    Expression::ArrayInline(ArrayInlineExpression {
-                        elements,
-                        span: span + end_span,
-                    })
-                }
-            }
->>>>>>> 9bc53eb5
             Token::Ident(name) => {
                 let ident = Identifier { name, span };
                 if !self.fuzzy_struct_state && self.peek()?.token == Token::LeftCurly {
