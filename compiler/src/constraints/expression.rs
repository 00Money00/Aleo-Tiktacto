--- conflicted
+++ resolved
@@ -715,13 +715,8 @@
                 }
             }
             _ => {
-<<<<<<< HEAD
                 return Err(ExpressionError::undefined_member_access(
-                    circuit.identifier.to_string(),
-=======
-                return Err(ExpressionError::UndefinedStaticAccess(
                     circuit.circuit_name.to_string(),
->>>>>>> aa68df0f
                     circuit_member.to_string(),
                     span,
                 ));
