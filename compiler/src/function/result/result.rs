--- conflicted
+++ resolved
@@ -95,12 +95,8 @@
         if expected_return.is_unit() {
             Ok(ConstrainedValue::Tuple(vec![]))
         } else {
-<<<<<<< HEAD
             return_value
                 .ok_or_else(|| LeoError::from(CompilerError::statement_no_returns(expected_return.to_string(), span)))
-=======
-            return_value.ok_or_else(|| StatementError::no_returns(expected_return, span))
->>>>>>> bfc995be
         }
     }
 }