[package]
name = "leo-compiler"
version = "1.5.3"
authors = ["The Aleo Team <hello@aleo.org>"]
description = "Compiler of the Leo programming language"
homepage = "https://aleo.org"
repository = "https://github.com/AleoHQ/leo"
keywords = [
  "aleo",
  "cryptography",
  "leo",
  "programming-language",
  "zero-knowledge",
]
categories = ["cryptography::cryptocurrencies", "web-programming"]
include = ["Cargo.toml", "src", "README.md", "LICENSE.md"]
license = "GPL-3.0"
edition = "2021"
rust-version = "1.56.1"

[dependencies.leo-ast]
path = "../ast"
version = "1.5.3"

[dependencies.leo-errors]
path = "../../errors"
version = "1.5.3"

[dependencies.leo-passes]
path = "../passes"
version = "1.5.3"

[dependencies.leo-parser]
path = "../parser"
version = "1.5.3"

[dependencies.leo-span]
path = "../span"
version = "1.5.3"

[dependencies.sha2]
version = "0.10"

[dev-dependencies.leo-test-framework]
path = "../../tests/test-framework"
version = "1.4.0"

[dev-dependencies.snarkvm]
git = "https://github.com/AleoHQ/snarkVM.git"
<<<<<<< HEAD
rev = "62de4cf"
=======
rev = "4576d44"
>>>>>>> d216cc17
features = ["circuit", "console", "parallel"]

[dev-dependencies.serde]
version = "1.0.141"
features = ["derive"]

[dev-dependencies.serde_yaml]
version = "0.8.25"

[dev-dependencies.tempfile]
version = "3.3"

[features]
default = []
ci_skip = ["leo-ast/ci_skip"]<|MERGE_RESOLUTION|>--- conflicted
+++ resolved
@@ -47,11 +47,7 @@
 
 [dev-dependencies.snarkvm]
 git = "https://github.com/AleoHQ/snarkVM.git"
-<<<<<<< HEAD
-rev = "62de4cf"
-=======
 rev = "4576d44"
->>>>>>> d216cc17
 features = ["circuit", "console", "parallel"]
 
 [dev-dependencies.serde]
