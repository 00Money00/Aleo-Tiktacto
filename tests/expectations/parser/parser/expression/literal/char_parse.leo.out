---
namespace: ParseExpression
expectation: Pass
outputs:
  - Value:
      Char:
        character:
          Scalar: 97
        span:
          line_start: 1
          line_stop: 1
          col_start: 1
          col_stop: 4
          path: test
          content: "'a'"
  - Value:
      Char:
        character:
          Scalar: 90
        span:
          line_start: 1
          line_stop: 1
          col_start: 1
          col_stop: 4
          path: test
          content: "'Z'"
  - Value:
      Char:
        character:
          Scalar: 34
        span:
          line_start: 1
          line_stop: 1
          col_start: 1
          col_stop: 5
          path: test
          content: "'\\\"'"
  - Value:
      Char:
        character:
          Scalar: 9
        span:
          line_start: 1
          line_stop: 1
          col_start: 1
          col_stop: 5
          path: test
          content: "'\\t'"
  - Value:
      Char:
        character:
          Scalar: 13
        span:
          line_start: 1
          line_stop: 1
          col_start: 1
          col_stop: 5
          path: test
          content: "'\\r'"
  - Value:
      Char:
        character:
          Scalar: 0
        span:
          line_start: 1
          line_stop: 1
          col_start: 1
          col_stop: 5
          path: test
          content: "'\\0'"
  - Value:
      Char:
<<<<<<< HEAD
        character:
          Scalar: 10084
        span:
          line_start: 1
=======
        - "\u000f"
        - line_start: 1
>>>>>>> 076aafa0
          line_stop: 1
          col_start: 1
          col_stop: 8
          path: test
          content: "'\\u{F}'"
  - Value:
      Char:
        - 
        - line_start: 1
          line_stop: 1
          col_start: 1
          col_stop: 6
          path: test
          content: "''"
  - Value:
      Char:
        - å
        - line_start: 1
          line_stop: 1
          col_start: 1
          col_stop: 9
          path: test
          content: "'\\u{E5}'"
  - Value:
      Char:
        - å
        - line_start: 1
          line_stop: 1
          col_start: 1
          col_stop: 5
          path: test
          content: "'å'"
  - Value:
      Char:
        - Ӡ
        - line_start: 1
          line_stop: 1
          col_start: 1
          col_stop: 10
          path: test
          content: "'\\u{4e0}'"
  - Value:
      Char:
        - Ӡ
        - line_start: 1
          line_stop: 1
          col_start: 1
          col_stop: 5
          path: test
          content: "'Ӡ'"
  - Value:
      Char:
<<<<<<< HEAD
        character:
          Scalar: 12398
        span:
          line_start: 1
=======
        - ❤
        - line_start: 1
>>>>>>> 076aafa0
          line_stop: 1
          col_start: 1
          col_stop: 11
          path: test
          content: "'\\u{2764}'"
  - Value:
      Char:
        character:
          Scalar: 10084
        span:
          line_start: 1
          line_stop: 1
          col_start: 1
          col_stop: 6
          path: test
          content: "'❤'"
  - Value:
      Char:
<<<<<<< HEAD
        character:
          Scalar: 12398
        span:
          line_start: 1
=======
        - 😢
        - line_start: 1
>>>>>>> 076aafa0
          line_stop: 1
          col_start: 1
          col_stop: 12
          path: test
          content: "'\\u{1F622}'"
  - Value:
      Char:
        - 😭
        - line_start: 1
          line_stop: 1
          col_start: 1
          col_stop: 7
          path: test
          content: "'😭'"
  - Value:
      Char:
        - 􀀟
        - line_start: 1
          line_stop: 1
          col_start: 1
          col_stop: 13
          path: test
          content: "'\\u{10001F}'"
  - Value:
      Char:
        character:
          Scalar: 42
        span:
          line_start: 1
          line_stop: 1
          col_start: 1
          col_stop: 7
          path: test
          content: "'\\x2A'"
  - Value:
      Char:
        - 
        - line_start: 1
          line_stop: 1
          col_start: 1
          col_stop: 7
          path: test
          content: "'\\x7f'"
  - Value:
      Char:
        - "\u0000"
        - line_start: 1
          line_stop: 1
          col_start: 1
          col_stop: 7
          path: test
          content: "'\\x00'"
  - Value:
      Char:
        - "\u0001"
        - line_start: 1
          line_stop: 1
          col_start: 1
          col_stop: 7
          path: test
          content: "'\\x01'"
  - Value:
      Char:
        - "\u0002"
        - line_start: 1
          line_stop: 1
          col_start: 1
          col_stop: 7
          path: test
          content: "'\\x02'"
  - Value:
      Char:
        - "\u0003"
        - line_start: 1
          line_stop: 1
          col_start: 1
          col_stop: 7
          path: test
          content: "'\\x03'"
  - Value:
      Char:
        - "\u0004"
        - line_start: 1
          line_stop: 1
          col_start: 1
          col_stop: 7
          path: test
          content: "'\\x04'"
  - Value:
      Char:
        - "\u0005"
        - line_start: 1
          line_stop: 1
          col_start: 1
          col_stop: 7
          path: test
          content: "'\\x05'"
  - Value:
      Char:
        - "\u0006"
        - line_start: 1
          line_stop: 1
          col_start: 1
          col_stop: 7
          path: test
          content: "'\\x06'"
  - Value:
      Char:
        - 
        - line_start: 1
          line_stop: 1
          col_start: 1
          col_stop: 7
          path: test
          content: "'\\x07'"
  - Value:
      Char:
        - "\u0010"
        - line_start: 1
          line_stop: 1
          col_start: 1
          col_stop: 7
          path: test
          content: "'\\x10'"
  - Value:
      Char:
        - "\u0011"
        - line_start: 1
          line_stop: 1
          col_start: 1
          col_stop: 7
          path: test
          content: "'\\x11'"
  - Value:
      Char:
        - "\u0012"
        - line_start: 1
          line_stop: 1
          col_start: 1
          col_stop: 7
          path: test
          content: "'\\x12'"
  - Value:
      Char:
        - "\u0013"
        - line_start: 1
          line_stop: 1
          col_start: 1
          col_stop: 7
          path: test
          content: "'\\x13'"
  - Value:
      Char:
        - "\u0014"
        - line_start: 1
          line_stop: 1
          col_start: 1
          col_stop: 7
          path: test
          content: "'\\x14'"
  - Value:
      Char:
        - "\u0015"
        - line_start: 1
          line_stop: 1
          col_start: 1
          col_stop: 7
          path: test
          content: "'\\x15'"
  - Value:
      Char:
        - "\u0016"
        - line_start: 1
          line_stop: 1
          col_start: 1
          col_stop: 7
          path: test
          content: "'\\x16'"
  - Value:
      Char:
        - "\u0017"
        - line_start: 1
          line_stop: 1
          col_start: 1
          col_stop: 7
          path: test
          content: "'\\x17'"
  - Value:
      Char:
        - " "
        - line_start: 1
          line_stop: 1
          col_start: 1
          col_stop: 7
          path: test
          content: "'\\x20'"
  - Value:
      Char:
        - "!"
        - line_start: 1
          line_stop: 1
          col_start: 1
          col_stop: 7
          path: test
          content: "'\\x21'"
  - Value:
      Char:
        - "\""
        - line_start: 1
          line_stop: 1
          col_start: 1
          col_stop: 7
          path: test
          content: "'\\x22'"
  - Value:
      Char:
        - "#"
        - line_start: 1
          line_stop: 1
          col_start: 1
          col_stop: 7
          path: test
          content: "'\\x23'"
  - Value:
      Char:
        - $
        - line_start: 1
          line_stop: 1
          col_start: 1
          col_stop: 7
          path: test
          content: "'\\x24'"
  - Value:
      Char:
        - "%"
        - line_start: 1
          line_stop: 1
          col_start: 1
          col_stop: 7
          path: test
          content: "'\\x25'"
  - Value:
      Char:
        - "&"
        - line_start: 1
          line_stop: 1
          col_start: 1
          col_stop: 7
          path: test
          content: "'\\x26'"
  - Value:
      Char:
        - "'"
        - line_start: 1
          line_stop: 1
          col_start: 1
          col_stop: 7
          path: test
          content: "'\\x27'"
  - Value:
      Char:
        - "0"
        - line_start: 1
          line_stop: 1
          col_start: 1
          col_stop: 7
          path: test
          content: "'\\x30'"
  - Value:
      Char:
        - "1"
        - line_start: 1
          line_stop: 1
          col_start: 1
          col_stop: 7
          path: test
          content: "'\\x31'"
  - Value:
      Char:
        - "2"
        - line_start: 1
          line_stop: 1
          col_start: 1
          col_stop: 7
          path: test
          content: "'\\x32'"
  - Value:
      Char:
        - "3"
        - line_start: 1
          line_stop: 1
          col_start: 1
          col_stop: 7
          path: test
          content: "'\\x33'"
  - Value:
      Char:
        - "4"
        - line_start: 1
          line_stop: 1
          col_start: 1
          col_stop: 7
          path: test
          content: "'\\x34'"
  - Value:
      Char:
        - "5"
        - line_start: 1
          line_stop: 1
          col_start: 1
          col_stop: 7
          path: test
          content: "'\\x35'"
  - Value:
      Char:
        - "6"
        - line_start: 1
          line_stop: 1
          col_start: 1
          col_stop: 7
          path: test
          content: "'\\x36'"
  - Value:
      Char:
        - "7"
        - line_start: 1
          line_stop: 1
          col_start: 1
          col_stop: 7
          path: test
          content: "'\\x37'"<|MERGE_RESOLUTION|>--- conflicted
+++ resolved
@@ -70,103 +70,98 @@
           content: "'\\0'"
   - Value:
       Char:
-<<<<<<< HEAD
+        character:
+          Scalar: 15
+        span:
+          line_start: 1
+          line_stop: 1
+          col_start: 1
+          col_stop: 8
+          path: test
+          content: "'\\u{F}'"
+  - Value:
+      Char:
+        character:
+          Scalar: 57359
+        span:
+          line_start: 1
+          line_stop: 1
+          col_start: 1
+          col_stop: 6
+          path: test
+          content: "''"
+  - Value:
+      Char:
+        character:
+          Scalar: 229
+        span:
+          line_start: 1
+          line_stop: 1
+          col_start: 1
+          col_stop: 9
+          path: test
+          content: "'\\u{E5}'"
+  - Value:
+      Char:
+        character:
+          Scalar: 229
+        span:
+          line_start: 1
+          line_stop: 1
+          col_start: 1
+          col_stop: 5
+          path: test
+          content: "'å'"
+  - Value:
+      Char:
+        character:
+          Scalar: 1248
+        span:
+          line_start: 1
+          line_stop: 1
+          col_start: 1
+          col_stop: 10
+          path: test
+          content: "'\\u{4e0}'"
+  - Value:
+      Char:
+        character:
+          Scalar: 1248
+        span:
+          line_start: 1
+          line_stop: 1
+          col_start: 1
+          col_stop: 5
+          path: test
+          content: "'Ӡ'"
+  - Value:
+      Char:
         character:
           Scalar: 10084
         span:
           line_start: 1
-=======
-        - "\u000f"
-        - line_start: 1
->>>>>>> 076aafa0
-          line_stop: 1
-          col_start: 1
-          col_stop: 8
-          path: test
-          content: "'\\u{F}'"
-  - Value:
-      Char:
-        - 
-        - line_start: 1
+          line_stop: 1
+          col_start: 1
+          col_stop: 11
+          path: test
+          content: "'\\u{2764}'"
+  - Value:
+      Char:
+        character:
+          Scalar: 10084
+        span:
+          line_start: 1
           line_stop: 1
           col_start: 1
           col_stop: 6
           path: test
-          content: "''"
-  - Value:
-      Char:
-        - å
-        - line_start: 1
-          line_stop: 1
-          col_start: 1
-          col_stop: 9
-          path: test
-          content: "'\\u{E5}'"
-  - Value:
-      Char:
-        - å
-        - line_start: 1
-          line_stop: 1
-          col_start: 1
-          col_stop: 5
-          path: test
-          content: "'å'"
-  - Value:
-      Char:
-        - Ӡ
-        - line_start: 1
-          line_stop: 1
-          col_start: 1
-          col_stop: 10
-          path: test
-          content: "'\\u{4e0}'"
-  - Value:
-      Char:
-        - Ӡ
-        - line_start: 1
-          line_stop: 1
-          col_start: 1
-          col_stop: 5
-          path: test
-          content: "'Ӡ'"
-  - Value:
-      Char:
-<<<<<<< HEAD
-        character:
-          Scalar: 12398
-        span:
-          line_start: 1
-=======
-        - ❤
-        - line_start: 1
->>>>>>> 076aafa0
-          line_stop: 1
-          col_start: 1
-          col_stop: 11
-          path: test
-          content: "'\\u{2764}'"
-  - Value:
-      Char:
-        character:
-          Scalar: 10084
-        span:
-          line_start: 1
-          line_stop: 1
-          col_start: 1
-          col_stop: 6
-          path: test
           content: "'❤'"
   - Value:
       Char:
-<<<<<<< HEAD
-        character:
-          Scalar: 12398
-        span:
-          line_start: 1
-=======
-        - 😢
-        - line_start: 1
->>>>>>> 076aafa0
+        character:
+          Scalar: 128546
+        span:
+          line_start: 1
           line_stop: 1
           col_start: 1
           col_stop: 12
@@ -174,8 +169,10 @@
           content: "'\\u{1F622}'"
   - Value:
       Char:
-        - 😭
-        - line_start: 1
+        character:
+          Scalar: 128557
+        span:
+          line_start: 1
           line_stop: 1
           col_start: 1
           col_stop: 7
@@ -183,8 +180,10 @@
           content: "'😭'"
   - Value:
       Char:
-        - 􀀟
-        - line_start: 1
+        character:
+          Scalar: 1048607
+        span:
+          line_start: 1
           line_stop: 1
           col_start: 1
           col_stop: 13
@@ -203,8 +202,10 @@
           content: "'\\x2A'"
   - Value:
       Char:
-        - 
-        - line_start: 1
+        character:
+          Scalar: 127
+        span:
+          line_start: 1
           line_stop: 1
           col_start: 1
           col_stop: 7
@@ -212,8 +213,10 @@
           content: "'\\x7f'"
   - Value:
       Char:
-        - "\u0000"
-        - line_start: 1
+        character:
+          Scalar: 0
+        span:
+          line_start: 1
           line_stop: 1
           col_start: 1
           col_stop: 7
@@ -221,8 +224,10 @@
           content: "'\\x00'"
   - Value:
       Char:
-        - "\u0001"
-        - line_start: 1
+        character:
+          Scalar: 1
+        span:
+          line_start: 1
           line_stop: 1
           col_start: 1
           col_stop: 7
@@ -230,8 +235,10 @@
           content: "'\\x01'"
   - Value:
       Char:
-        - "\u0002"
-        - line_start: 1
+        character:
+          Scalar: 2
+        span:
+          line_start: 1
           line_stop: 1
           col_start: 1
           col_stop: 7
@@ -239,8 +246,10 @@
           content: "'\\x02'"
   - Value:
       Char:
-        - "\u0003"
-        - line_start: 1
+        character:
+          Scalar: 3
+        span:
+          line_start: 1
           line_stop: 1
           col_start: 1
           col_stop: 7
@@ -248,8 +257,10 @@
           content: "'\\x03'"
   - Value:
       Char:
-        - "\u0004"
-        - line_start: 1
+        character:
+          Scalar: 4
+        span:
+          line_start: 1
           line_stop: 1
           col_start: 1
           col_stop: 7
@@ -257,8 +268,10 @@
           content: "'\\x04'"
   - Value:
       Char:
-        - "\u0005"
-        - line_start: 1
+        character:
+          Scalar: 5
+        span:
+          line_start: 1
           line_stop: 1
           col_start: 1
           col_stop: 7
@@ -266,8 +279,10 @@
           content: "'\\x05'"
   - Value:
       Char:
-        - "\u0006"
-        - line_start: 1
+        character:
+          Scalar: 6
+        span:
+          line_start: 1
           line_stop: 1
           col_start: 1
           col_stop: 7
@@ -275,8 +290,10 @@
           content: "'\\x06'"
   - Value:
       Char:
-        - 
-        - line_start: 1
+        character:
+          Scalar: 7
+        span:
+          line_start: 1
           line_stop: 1
           col_start: 1
           col_stop: 7
@@ -284,8 +301,10 @@
           content: "'\\x07'"
   - Value:
       Char:
-        - "\u0010"
-        - line_start: 1
+        character:
+          Scalar: 16
+        span:
+          line_start: 1
           line_stop: 1
           col_start: 1
           col_stop: 7
@@ -293,8 +312,10 @@
           content: "'\\x10'"
   - Value:
       Char:
-        - "\u0011"
-        - line_start: 1
+        character:
+          Scalar: 17
+        span:
+          line_start: 1
           line_stop: 1
           col_start: 1
           col_stop: 7
@@ -302,8 +323,10 @@
           content: "'\\x11'"
   - Value:
       Char:
-        - "\u0012"
-        - line_start: 1
+        character:
+          Scalar: 18
+        span:
+          line_start: 1
           line_stop: 1
           col_start: 1
           col_stop: 7
@@ -311,8 +334,10 @@
           content: "'\\x12'"
   - Value:
       Char:
-        - "\u0013"
-        - line_start: 1
+        character:
+          Scalar: 19
+        span:
+          line_start: 1
           line_stop: 1
           col_start: 1
           col_stop: 7
@@ -320,8 +345,10 @@
           content: "'\\x13'"
   - Value:
       Char:
-        - "\u0014"
-        - line_start: 1
+        character:
+          Scalar: 20
+        span:
+          line_start: 1
           line_stop: 1
           col_start: 1
           col_stop: 7
@@ -329,8 +356,10 @@
           content: "'\\x14'"
   - Value:
       Char:
-        - "\u0015"
-        - line_start: 1
+        character:
+          Scalar: 21
+        span:
+          line_start: 1
           line_stop: 1
           col_start: 1
           col_stop: 7
@@ -338,8 +367,10 @@
           content: "'\\x15'"
   - Value:
       Char:
-        - "\u0016"
-        - line_start: 1
+        character:
+          Scalar: 22
+        span:
+          line_start: 1
           line_stop: 1
           col_start: 1
           col_stop: 7
@@ -347,8 +378,10 @@
           content: "'\\x16'"
   - Value:
       Char:
-        - "\u0017"
-        - line_start: 1
+        character:
+          Scalar: 23
+        span:
+          line_start: 1
           line_stop: 1
           col_start: 1
           col_stop: 7
@@ -356,8 +389,10 @@
           content: "'\\x17'"
   - Value:
       Char:
-        - " "
-        - line_start: 1
+        character:
+          Scalar: 32
+        span:
+          line_start: 1
           line_stop: 1
           col_start: 1
           col_stop: 7
@@ -365,8 +400,10 @@
           content: "'\\x20'"
   - Value:
       Char:
-        - "!"
-        - line_start: 1
+        character:
+          Scalar: 33
+        span:
+          line_start: 1
           line_stop: 1
           col_start: 1
           col_stop: 7
@@ -374,8 +411,10 @@
           content: "'\\x21'"
   - Value:
       Char:
-        - "\""
-        - line_start: 1
+        character:
+          Scalar: 34
+        span:
+          line_start: 1
           line_stop: 1
           col_start: 1
           col_stop: 7
@@ -383,8 +422,10 @@
           content: "'\\x22'"
   - Value:
       Char:
-        - "#"
-        - line_start: 1
+        character:
+          Scalar: 35
+        span:
+          line_start: 1
           line_stop: 1
           col_start: 1
           col_stop: 7
@@ -392,8 +433,10 @@
           content: "'\\x23'"
   - Value:
       Char:
-        - $
-        - line_start: 1
+        character:
+          Scalar: 36
+        span:
+          line_start: 1
           line_stop: 1
           col_start: 1
           col_stop: 7
@@ -401,8 +444,10 @@
           content: "'\\x24'"
   - Value:
       Char:
-        - "%"
-        - line_start: 1
+        character:
+          Scalar: 37
+        span:
+          line_start: 1
           line_stop: 1
           col_start: 1
           col_stop: 7
@@ -410,8 +455,10 @@
           content: "'\\x25'"
   - Value:
       Char:
-        - "&"
-        - line_start: 1
+        character:
+          Scalar: 38
+        span:
+          line_start: 1
           line_stop: 1
           col_start: 1
           col_stop: 7
@@ -419,8 +466,10 @@
           content: "'\\x26'"
   - Value:
       Char:
-        - "'"
-        - line_start: 1
+        character:
+          Scalar: 39
+        span:
+          line_start: 1
           line_stop: 1
           col_start: 1
           col_stop: 7
@@ -428,8 +477,10 @@
           content: "'\\x27'"
   - Value:
       Char:
-        - "0"
-        - line_start: 1
+        character:
+          Scalar: 48
+        span:
+          line_start: 1
           line_stop: 1
           col_start: 1
           col_stop: 7
@@ -437,8 +488,10 @@
           content: "'\\x30'"
   - Value:
       Char:
-        - "1"
-        - line_start: 1
+        character:
+          Scalar: 49
+        span:
+          line_start: 1
           line_stop: 1
           col_start: 1
           col_stop: 7
@@ -446,8 +499,10 @@
           content: "'\\x31'"
   - Value:
       Char:
-        - "2"
-        - line_start: 1
+        character:
+          Scalar: 50
+        span:
+          line_start: 1
           line_stop: 1
           col_start: 1
           col_stop: 7
@@ -455,8 +510,10 @@
           content: "'\\x32'"
   - Value:
       Char:
-        - "3"
-        - line_start: 1
+        character:
+          Scalar: 51
+        span:
+          line_start: 1
           line_stop: 1
           col_start: 1
           col_stop: 7
@@ -464,8 +521,10 @@
           content: "'\\x33'"
   - Value:
       Char:
-        - "4"
-        - line_start: 1
+        character:
+          Scalar: 52
+        span:
+          line_start: 1
           line_stop: 1
           col_start: 1
           col_stop: 7
@@ -473,8 +532,10 @@
           content: "'\\x34'"
   - Value:
       Char:
-        - "5"
-        - line_start: 1
+        character:
+          Scalar: 53
+        span:
+          line_start: 1
           line_stop: 1
           col_start: 1
           col_stop: 7
@@ -482,8 +543,10 @@
           content: "'\\x35'"
   - Value:
       Char:
-        - "6"
-        - line_start: 1
+        character:
+          Scalar: 54
+        span:
+          line_start: 1
           line_stop: 1
           col_start: 1
           col_stop: 7
@@ -491,8 +554,10 @@
           content: "'\\x36'"
   - Value:
       Char:
-        - "7"
-        - line_start: 1
+        character:
+          Scalar: 55
+        span:
+          line_start: 1
           line_stop: 1
           col_start: 1
           col_stop: 7
