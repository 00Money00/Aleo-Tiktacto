[package]
name = "leo-imports"
<<<<<<< HEAD
version = "1.2.1"
=======
version = "1.2.3"
>>>>>>> 77a0af18
authors = [ "The Aleo Team <hello@aleo.org>" ]
description = "Import parser for Leo program package dependencies"
homepage = "https://aleo.org"
repository = "https://github.com/AleoHQ/leo"
keywords = [
  "aleo",
  "cryptography",
  "leo",
  "programming-language",
  "zero-knowledge"
]
categories = [ "cryptography::cryptocurrencies", "web-programming" ]
include = [ "Cargo.toml", "src", "README.md", "LICENSE.md" ]
license = "GPL-3.0"
edition = "2018"

[dependencies.leo-ast]
path = "../ast"
<<<<<<< HEAD
version = "1.2.1"

[dependencies.leo-grammar]
path = "../grammar"
version = "1.2.1"

[dependencies.leo-asg]
path = "../asg"
version = "1.2.1"
=======
version = "1.2.3"

[dependencies.leo-grammar]
path = "../grammar"
version = "1.2.3"

[dependencies.leo-asg]
path = "../asg"
version = "1.2.3"
>>>>>>> 77a0af18

[dependencies.indexmap]
version = "1.6.1"
features = [ "serde-1" ]

[dependencies.thiserror]
version = "1.0"

[dependencies.tracing]
version = "0.1"<|MERGE_RESOLUTION|>--- conflicted
+++ resolved
@@ -1,10 +1,6 @@
 [package]
 name = "leo-imports"
-<<<<<<< HEAD
-version = "1.2.1"
-=======
 version = "1.2.3"
->>>>>>> 77a0af18
 authors = [ "The Aleo Team <hello@aleo.org>" ]
 description = "Import parser for Leo program package dependencies"
 homepage = "https://aleo.org"
@@ -23,17 +19,6 @@
 
 [dependencies.leo-ast]
 path = "../ast"
-<<<<<<< HEAD
-version = "1.2.1"
-
-[dependencies.leo-grammar]
-path = "../grammar"
-version = "1.2.1"
-
-[dependencies.leo-asg]
-path = "../asg"
-version = "1.2.1"
-=======
 version = "1.2.3"
 
 [dependencies.leo-grammar]
@@ -43,7 +28,6 @@
 [dependencies.leo-asg]
 path = "../asg"
 version = "1.2.3"
->>>>>>> 77a0af18
 
 [dependencies.indexmap]
 version = "1.6.1"
